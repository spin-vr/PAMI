<<<<<<< HEAD
<?php
/**
 * UpdateConfig action message.
 *
 * PHP Version 5
 *
 * @category   Pami
 * @package    Message
 * @subpackage Action
 * @author     Marcelo Gornstein <marcelog@gmail.com>
 * @license    http://marcelog.github.com/PAMI/ Apache License 2.0
 * @version    SVN: $Id$
 * @link       http://marcelog.github.com/PAMI/
 *
 * Copyright 2011 Marcelo Gornstein <marcelog@gmail.com>
 *
 * Licensed under the Apache License, Version 2.0 (the "License");
 * you may not use this file except in compliance with the License.
 * You may obtain a copy of the License at
 *
 *     http://www.apache.org/licenses/LICENSE-2.0
 *
 * Unless required by applicable law or agreed to in writing, software
 * distributed under the License is distributed on an "AS IS" BASIS,
 * WITHOUT WARRANTIES OR CONDITIONS OF ANY KIND, either express or implied.
 * See the License for the specific language governing permissions and
 * limitations under the License.
 *
 */
namespace PAMI\Message\Action;

/**
 *  UpdateConfig action message.
 *
 * PHP Version 5
 *
 * @category   Pami
 * @package    Message
 * @subpackage Action
 * @author     Denis Rybakov <shinomontaz@gmail.com>
 * @license    http://marcelog.github.com/PAMI/ Apache License 2.0
 * @link       http://marcelog.github.com/PAMI/
 */
class UpdateConfigAction extends ActionMessage
{
    /** @var int */
    protected static $counter = -1;

    /**
     * Constructor.
     *
     * @return void
     */
    public function __construct()
    {
        parent::__construct('UpdateConfig');
        self::$counter = -1;
    }

    /**
     * Sets source filename key.
     *
     * @param string $fileName.
     *
     * @return void
     */
    public function setSrcFilename($fileName)
    {
        $this->setKey('SrcFilename', $fileName);
    }

    /**
     * Sets destination Filename key.
     *
     * @param string $fileName.
     *
     * @return void
     */
    public function setDstFilename($fileName)
    {
        $this->setKey('DstFilename', $fileName);
    }

     /**
     * Sets Reload key.
     *
     * @param string $reload.
     *
     * @return void
     */
    public function setReload($reload)
    {
        $this->setKey('Reload', $reload ? 'yes' : 'no');
    }

    /**
     * Sets Action-XXXXXX key.
     *
     * @param string $input.
     *
     * @return void
     */

    public function setAction($input)
    {
        UpdateConfigAction::$counter++;
        $this->setKey('Action-'.$this->getPaddedCounter(), $input);
    }

    /**
     * Sets Cat-XXXXXX key.
     *
     * @param string $cat.
     *
     * @return void
     */
    public function setCat($cat)
    {
        $this->setKey('Cat-'.$this->getPaddedCounter(), $cat);
    }

    /**
     * Sets Var-XXXXXX key.
     *
     * @param string $input.
     *
     * @return void
     */
    public function setVar($input)
    {
        $this->setKey('Var-'.$this->getPaddedCounter(), $input);
    }

    /**
     * Sets Value-XXXXXX key.
     *
     * @param string $input.
     *
     * @return void
     */
    public function setValue($input)
    {
        $this->setKey('Value-'.$this->getPaddedCounter(), $input);
    }

     /**
     * Sets Match-XXXXXX key.
     *
     * @param string $input.
     *
     * @return void
     */
    public function setMatch($input)
    {
        $this->setKey('Match-'.$this->getPaddedCounter(), $input);
    }

     /**
     * Sets Line-XXXXXX key.
     *
     * @param string $input.
     *
     * @return void
     */
    public function setLine($input)
    {
        $this->setKey('Line-'.$this->getPaddedCounter(), $input);
    }

    /**
     * Returns the string representation for counter with leading zeroes in UpdateConfig action format.
     *
     * @return string
     */
    protected function getPaddedCounter()
    {
        return str_pad(UpdateConfigAction::$counter, 6, '0', STR_PAD_LEFT);
    }
}
=======
<?php
/**
 * UpdateConfig action message.
 *
 * PHP Version 5
 *
 * @category   Pami
 * @package    Message
 * @subpackage Action
 * @author     Marcelo Gornstein <marcelog@gmail.com>
 * @license    http://marcelog.github.com/PAMI/ Apache License 2.0
 * @version    SVN: $Id$
 * @link       http://marcelog.github.com/PAMI/
 *
 * Copyright 2011 Marcelo Gornstein <marcelog@gmail.com>
 *
 * Licensed under the Apache License, Version 2.0 (the "License");
 * you may not use this file except in compliance with the License.
 * You may obtain a copy of the License at
 *
 *     http://www.apache.org/licenses/LICENSE-2.0
 *
 * Unless required by applicable law or agreed to in writing, software
 * distributed under the License is distributed on an "AS IS" BASIS,
 * WITHOUT WARRANTIES OR CONDITIONS OF ANY KIND, either express or implied.
 * See the License for the specific language governing permissions and
 * limitations under the License.
 *
 */
namespace PAMI\Message\Action;

/**
 *  UpdateConfig action message.
 *
 * PHP Version 5
 *
 * @category   Pami
 * @package    Message
 * @subpackage Action
 * @author     Denis Rybakov <shinomontaz@gmail.com>
 * @license    http://marcelog.github.com/PAMI/ Apache License 2.0
 * @link       http://marcelog.github.com/PAMI/
 */
class UpdateConfigAction extends ActionMessage
{
    protected static $counter = -1;

    /**
     * Constructor.
     *
     * @return void
     */
    public function __construct()
    {
        parent::__construct('UpdateConfig');
        self::$counter = -1;
    }

    /**
     * Sets Src filename key.
     *
     * @param string $filename.
     *
     * @return void
     */
    public function setSrcFilename($filename)
    {
        $this->setKey('SrcFilename', $filename);
    }

    /**
     * Sets Dst Filename key.
     *
     * @param string $filename.
     *
     * @return void
     */
    public function setDstFilename($filename)
    {
        $this->setKey('DstFilename', $filename);
    }

     /**
     * Sets Reload key.
     *
     * @param string $input.
     *
     * @return void
     */
    public function setReload($reload)
    {
        $this->setKey('Reload', $reload ? 'yes' : 'no');
    }

    /**
     * Sets Action-XXXXXX key.
     *
     * @param string $input.
     *
     * @return void
     */

    public function setAction($input)
    {
        UpdateConfigAction::$counter++;
        $this->setKey('Action-'.$this->getPaddedCounter(), $input);
    }

    /**
     * Sets Cat-XXXXXX key.
     *
     * @param string $cat.
     *
     * @return void
     */
    public function setCat($input)
    {
        $this->setKey('Cat-'.$this->getPaddedCounter(), $input);
    }

    /**
     * Sets Var-XXXXXX key.
     *
     * @param string $input.
     *
     * @return void
     */
    public function setVar($input)
    {
        $this->setKey('Var-'.$this->getPaddedCounter(), $input);
    }

    /**
     * Sets Value-XXXXXX key.
     *
     * @param string $input.
     *
     * @return void
     */
    public function setValue($input)
    {
        $this->setKey('Value-'.$this->getPaddedCounter(), $input);
    }

     /**
     * Sets Match-XXXXXX key.
     *
     * @param string $input.
     *
     * @return void
     */
    public function setMatch($input)
    {
        $this->setKey('Match-'.$this->getPaddedCounter(), $input);
    }

     /**
     * Sets Line-XXXXXX key.
     *
     * @param string $input.
     *
     * @return void
     */
    public function setLine($input)
    {
        $this->setKey('Line-'.$this->getPaddedCounter(), $input);
    }
    
     /**
     * Sets Options-XXXXXX key.
     *
     * @param string $input.
     *
     * @return void
     */
    public function setOptions($input)
    {
        $this->setKey('Options-'.$this->getPaddedCounter(), $input);
    }

    /**
     * Returns the string representation for counter with leading zeroes in UpdateConfig action format.
     *
     * @return string
     */
    protected function getPaddedCounter()
    {
        return str_pad(UpdateConfigAction::$counter, 6, '0', STR_PAD_LEFT);
    }
}
>>>>>>> 911e1c03
<|MERGE_RESOLUTION|>--- conflicted
+++ resolved
@@ -1,184 +1,3 @@
-<<<<<<< HEAD
-<?php
-/**
- * UpdateConfig action message.
- *
- * PHP Version 5
- *
- * @category   Pami
- * @package    Message
- * @subpackage Action
- * @author     Marcelo Gornstein <marcelog@gmail.com>
- * @license    http://marcelog.github.com/PAMI/ Apache License 2.0
- * @version    SVN: $Id$
- * @link       http://marcelog.github.com/PAMI/
- *
- * Copyright 2011 Marcelo Gornstein <marcelog@gmail.com>
- *
- * Licensed under the Apache License, Version 2.0 (the "License");
- * you may not use this file except in compliance with the License.
- * You may obtain a copy of the License at
- *
- *     http://www.apache.org/licenses/LICENSE-2.0
- *
- * Unless required by applicable law or agreed to in writing, software
- * distributed under the License is distributed on an "AS IS" BASIS,
- * WITHOUT WARRANTIES OR CONDITIONS OF ANY KIND, either express or implied.
- * See the License for the specific language governing permissions and
- * limitations under the License.
- *
- */
-namespace PAMI\Message\Action;
-
-/**
- *  UpdateConfig action message.
- *
- * PHP Version 5
- *
- * @category   Pami
- * @package    Message
- * @subpackage Action
- * @author     Denis Rybakov <shinomontaz@gmail.com>
- * @license    http://marcelog.github.com/PAMI/ Apache License 2.0
- * @link       http://marcelog.github.com/PAMI/
- */
-class UpdateConfigAction extends ActionMessage
-{
-    /** @var int */
-    protected static $counter = -1;
-
-    /**
-     * Constructor.
-     *
-     * @return void
-     */
-    public function __construct()
-    {
-        parent::__construct('UpdateConfig');
-        self::$counter = -1;
-    }
-
-    /**
-     * Sets source filename key.
-     *
-     * @param string $fileName.
-     *
-     * @return void
-     */
-    public function setSrcFilename($fileName)
-    {
-        $this->setKey('SrcFilename', $fileName);
-    }
-
-    /**
-     * Sets destination Filename key.
-     *
-     * @param string $fileName.
-     *
-     * @return void
-     */
-    public function setDstFilename($fileName)
-    {
-        $this->setKey('DstFilename', $fileName);
-    }
-
-     /**
-     * Sets Reload key.
-     *
-     * @param string $reload.
-     *
-     * @return void
-     */
-    public function setReload($reload)
-    {
-        $this->setKey('Reload', $reload ? 'yes' : 'no');
-    }
-
-    /**
-     * Sets Action-XXXXXX key.
-     *
-     * @param string $input.
-     *
-     * @return void
-     */
-
-    public function setAction($input)
-    {
-        UpdateConfigAction::$counter++;
-        $this->setKey('Action-'.$this->getPaddedCounter(), $input);
-    }
-
-    /**
-     * Sets Cat-XXXXXX key.
-     *
-     * @param string $cat.
-     *
-     * @return void
-     */
-    public function setCat($cat)
-    {
-        $this->setKey('Cat-'.$this->getPaddedCounter(), $cat);
-    }
-
-    /**
-     * Sets Var-XXXXXX key.
-     *
-     * @param string $input.
-     *
-     * @return void
-     */
-    public function setVar($input)
-    {
-        $this->setKey('Var-'.$this->getPaddedCounter(), $input);
-    }
-
-    /**
-     * Sets Value-XXXXXX key.
-     *
-     * @param string $input.
-     *
-     * @return void
-     */
-    public function setValue($input)
-    {
-        $this->setKey('Value-'.$this->getPaddedCounter(), $input);
-    }
-
-     /**
-     * Sets Match-XXXXXX key.
-     *
-     * @param string $input.
-     *
-     * @return void
-     */
-    public function setMatch($input)
-    {
-        $this->setKey('Match-'.$this->getPaddedCounter(), $input);
-    }
-
-     /**
-     * Sets Line-XXXXXX key.
-     *
-     * @param string $input.
-     *
-     * @return void
-     */
-    public function setLine($input)
-    {
-        $this->setKey('Line-'.$this->getPaddedCounter(), $input);
-    }
-
-    /**
-     * Returns the string representation for counter with leading zeroes in UpdateConfig action format.
-     *
-     * @return string
-     */
-    protected function getPaddedCounter()
-    {
-        return str_pad(UpdateConfigAction::$counter, 6, '0', STR_PAD_LEFT);
-    }
-}
-=======
 <?php
 /**
  * UpdateConfig action message.
@@ -368,5 +187,4 @@
     {
         return str_pad(UpdateConfigAction::$counter, 6, '0', STR_PAD_LEFT);
     }
-}
->>>>>>> 911e1c03
+}